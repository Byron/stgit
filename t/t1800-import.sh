--- conflicted
+++ resolved
@@ -98,16 +98,21 @@
     '
 
 test_expect_success \
-<<<<<<< HEAD
     'Apply a patch from latin1-encoded email specifying utf-8 charset' \
     '
     iconv -f UTF8 -t LATIN1 -o email-latin1 $STG_ROOT/t/t1800-import/email-8bit &&
     stg import -m email-latin1 &&
-=======
+    [ $(git cat-file -p $(stg id) \
+        | grep -c "tree 030be42660323ff2a1958f9ee79589a4f3fbee2f") = 1 ] &&
+    [ $(git cat-file -p $(stg id) \
+        | grep -c "author Inge Ström <inge@power.com>") = 1 ] &&
+    stg delete ..
+    '
+
+test_expect_success \
     'Apply a patch from email with quoted "From" header' \
     '
     stg import -m $STG_ROOT/t/t1800-import/email-quoted-from &&
->>>>>>> f9943a3a
     [ $(git cat-file -p $(stg id) \
         | grep -c "tree 030be42660323ff2a1958f9ee79589a4f3fbee2f") = 1 ] &&
     [ $(git cat-file -p $(stg id) \
